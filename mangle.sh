--- conflicted
+++ resolved
@@ -2,14 +2,8 @@
 
 function cleanup()
 {
-<<<<<<< HEAD
     rm -rf --preserve-root "${TMP_DIR}"
     exit "$1"
-=======
-    rm -rf --preserve-root ${TMP_DIR}
-    echo "$1"
-    exit $1
->>>>>>> f243d8c0
 }
 
 function printDependencies()
@@ -66,11 +60,7 @@
     if [[ -z ${1+x} ]]; then
         echo -e "Input file not provided!\n"
         printHelp
-<<<<<<< HEAD
     elif [[ ! -f $1 ]]; then
-=======
-    elif [ ! -f "$1" ]; then
->>>>>>> f243d8c0
         echo -e "Input file '$1' not found!\n"
         printHelp
     fi
@@ -165,24 +155,16 @@
 
 function getResolution()
 {
-<<<<<<< HEAD
+
     eval "$(cmd ffprobe -v error -of flat=s=_ -select_streams v:0 -show_entries stream=height,width "$1")"
     RES="${streams_stream_0_width}${2}${streams_stream_0_height}"
     echo "$RES"
-=======
-    eval $(cmd "ffprobe -v error -of flat=s=_ -select_streams v:0 -show_entries stream=height,width \"$1\"")
-    RES=${streams_stream_0_width}${2}${streams_stream_0_height}
-    echo $RES
->>>>>>> f243d8c0
 }
 
 function getFrames()
 {
-<<<<<<< HEAD
-    FRAMES="$(cmd ffprobe -v error -select_streams v:0 -show_entries stream=nb_frames -of default=noprint_wrappers=1:nokey=1 "$1")"
-=======
+
     FRAMES=$(cmd "ffprobe -v error -select_streams v:0 -show_entries stream=nb_frames -of default=noprint_wrappers=1:nokey=1 \"$1\"")
->>>>>>> f243d8c0
     REGEXP_INTEGER='^[0-9]+$'
     if ! [[ $FRAMES =~ $REGEXP_INTEGER ]] ; then
         echo ""
@@ -194,11 +176,7 @@
 
 function getAudio()
 {
-<<<<<<< HEAD
-    AUDIO=$(cmd ffprobe -i "$1" -show_streams -select_streams a -loglevel error)
-=======
     AUDIO=$(cmd "ffprobe -i \"$1\" -show_streams -select_streams a -loglevel error")
->>>>>>> f243d8c0
     [[ $AUDIO = *[!\ ]* ]] && echo "-i $TMP_DIR/audio_out.mp3"
 }
 
@@ -229,17 +207,10 @@
 echo "SOX_OPTS:        $(eval echo "$SOX_OPTS")"
 
 echo "Extracting raw image data.."
-<<<<<<< HEAD
-cmdSilent ffmpeg -y -i "$1" -pix_fmt "$YUV_FMT" "$FFMPEG_IN_OPTS"  "$TMP_DIR"/tmp.yuv
-
-[[ $AUDIO = *[!\ ]* ]] && echo "Extracting audio track.."
-[[ $AUDIO = *[!\ ]* ]] && cmdSilent ffmpeg -y -i "$1" -q:a 0 -map a "$TMP_DIR"/audio_in.mp3
-=======
 cmdSilent "ffmpeg -y -i \"$1\" -pix_fmt $YUV_FMT $FFMPEG_IN_OPTS  $TMP_DIR/tmp.yuv"
 
 [[ $AUDIO = *[!\ ]* ]] && echo "Extracting audio track.."
 [[ $AUDIO = *[!\ ]* ]] && cmdSilent "ffmpeg -y -i \"$1\" -q:a 0 -map a $TMP_DIR/audio_in.mp3"
->>>>>>> f243d8c0
 
 echo "Processing as sound.."
 mv "$TMP_DIR"/tmp.yuv "$TMP_DIR"/tmp_audio_in."$S_TYPE"
@@ -254,21 +225,12 @@
 
 echo "Recreating image data from audio.."
 cmdSilent ffmpeg -y \
-<<<<<<< HEAD
-                 "$(eval echo "$FFMPEG_OUT_OPTS")" \
-                 -f rawvideo -pix_fmt "$YUV_FMT" -s "$RES" \
-                 -i "$TMP_DIR"/tmp_audio_out."$S_TYPE" \
-                 "$AUDIO" \
-                 "$VIDEO" \
-                 "$2"
-=======
                  "$(eval echo $FFMPEG_OUT_OPTS)" \
                  -f rawvideo -pix_fmt $YUV_FMT -s $RES \
                  -i $TMP_DIR/tmp_audio_out.$S_TYPE \
                  $AUDIO \
                  $VIDEO \
                  \"$2\"
->>>>>>> f243d8c0
 
 #[[ $AUDIO = *[!\ ]* ]] && echo "Injecting modified audio.."
 #[[ $AUDIO = *[!\ ]* ]] && cmdSilent ffmpeg -y \
